--- conflicted
+++ resolved
@@ -17,14 +17,9 @@
   metadata: ColumnMetadata;
 };
 
-<<<<<<< HEAD
-function nbcRowParser(parser: Parser, _columnsMetaData: ColumnMetadata[], options: InternalConnectionOptions, callback: (token: NBCRowToken) => void) {
+function nbcRowParser(parser: Parser, options: InternalConnectionOptions, callback: (token: NBCRowToken) => void) {
   const length = Math.ceil(parser.colMetadata.length / 8);
-=======
-function nbcRowParser(parser: Parser, options: InternalConnectionOptions, callback: (token: NBCRowToken) => void) {
-  const columnsMetaData = parser.colMetadata;
-  const length = Math.ceil(columnsMetaData.length / 8);
->>>>>>> b27fbe29
+
   parser.readBuffer(length, (bytes) => {
     const bitmap: boolean[] = [];
 
