const assert = require('chai').assert;
const MoneyN = require('../../../src/data-types/moneyn');
const Money = require('../../../src/data-types/money');
const SmallMoney = require('../../../src/data-types/smallmoney');
const IntN = require('../../../src/data-types/intn');
const FloatN = require('../../../src/data-types/floatn');
const DateTimeN = require('../../../src/data-types/datetimen');
const NumericN = require('../../../src/data-types/numericn');

const Parser = require('../../../src/token/stream-parser');
const dataTypeByName = require('../../../src/data-type').typeByName;
const WritableTrackingBuffer = require('../../../src/tracking-buffer/writable-tracking-buffer');
const options = {
  useUTC: false,
  tdsVersion: '7_2'
};

describe('Row Token Parser', () => {
  it('should write int', () => {
    const colMetadata = [{ type: dataTypeByName.Int }];
    const value = 3;

    const buffer = new WritableTrackingBuffer(0, 'ucs2');
    buffer.writeUInt8(0xd1);
    buffer.writeUInt32LE(value);

    const parser = new Parser({ token() { } }, options);
    parser.colMetadata = colMetadata;

    parser.write(buffer.data);
    const token = parser.read();

    assert.strictEqual(token.columns.length, 1);
    assert.strictEqual(token.columns[0].value, value);
    assert.strictEqual(token.columns[0].metadata, colMetadata[0]);
  });

  it('should write bigint', () => {
    const colMetadata = [
      { type: dataTypeByName.BigInt },
      { type: dataTypeByName.BigInt }
    ];

    const buffer = new WritableTrackingBuffer(0, 'ucs2');
    buffer.writeUInt8(0xd1);
    buffer.writeBuffer(
      Buffer.from([1, 0, 0, 0, 0, 0, 0, 0, 255, 255, 255, 255, 255, 255, 255, 127])
    );

    const parser = new Parser({ token() { } }, options);
    parser.colMetadata = colMetadata;

    parser.write(buffer.data);
    const token = parser.read();
    // console.log(token)

    assert.strictEqual(token.columns.length, 2);
    assert.strictEqual('1', token.columns[0].value);
    assert.strictEqual('9223372036854775807', token.columns[1].value);
  });

  it('should write real', () => {
    const colMetadata = [{ type: dataTypeByName.Real }];
    const value = 9.5;

    const buffer = new WritableTrackingBuffer(0, 'ucs2');
    buffer.writeUInt8(0xd1);
    buffer.writeBuffer(Buffer.from([0x00, 0x00, 0x18, 0x41]));

    const parser = new Parser({ token() { } }, options);
    parser.colMetadata = colMetadata;
    parser.write(buffer.data);
    const token = parser.read();
    // console.log(token)

    assert.strictEqual(token.columns.length, 1);
    assert.strictEqual(token.columns[0].value, value);
    assert.strictEqual(token.columns[0].metadata, colMetadata[0]);
  });

  it('should write float', () => {
    const colMetadata = [{ type: dataTypeByName.Float }];
    const value = 9.5;

    const buffer = new WritableTrackingBuffer(0, 'ucs2');
    buffer.writeUInt8(0xd1);
    buffer.writeBuffer(
      Buffer.from([0x00, 0x00, 0x00, 0x00, 0x00, 0x00, 0x23, 0x40])
    );

    const parser = new Parser({ token() { } }, options);
    parser.colMetadata = colMetadata;
    parser.write(buffer.data);
    const token = parser.read();
    // console.log(token)

    assert.strictEqual(token.columns.length, 1);
    assert.strictEqual(token.columns[0].value, value);
    assert.strictEqual(token.columns[0].metadata, colMetadata[0]);
  });

  it('should write Money', () => {
    const colMetadata = [
      { type: SmallMoney },
      { type: Money },
      { type: MoneyN, dataLength: 8 },
      { type: MoneyN, dataLength: 8 },
      { type: MoneyN, dataLength: 8 },
      { type: MoneyN, dataLength: 8 }
    ];
    const value = 123.456;
    const valueLarge = 123456789012345.11;

    const buffer = new WritableTrackingBuffer(0);
    buffer.writeUInt8(0xd1);
    buffer.writeBuffer(Buffer.from([0x80, 0xd6, 0x12, 0x00]));
    buffer.writeBuffer(
      Buffer.from([0x00, 0x00, 0x00, 0x00, 0x80, 0xd6, 0x12, 0x00])
    );
    buffer.writeBuffer(Buffer.from([0x00]));
    buffer.writeBuffer(Buffer.from([0x04, 0x80, 0xd6, 0x12, 0x00]));
    buffer.writeBuffer(
      Buffer.from([0x08, 0x00, 0x00, 0x00, 0x00, 0x80, 0xd6, 0x12, 0x00])
    );
    buffer.writeBuffer(
      Buffer.from([0x08, 0xf4, 0x10, 0x22, 0x11, 0xdc, 0x6a, 0xe9, 0x7d])
    );

    const parser = new Parser({ token() { } }, options);
    parser.colMetadata = colMetadata;
    parser.write(buffer.data);
    const token = parser.read();
    // console.log(token)

    assert.strictEqual(token.columns.length, 6);
    assert.strictEqual(token.columns[0].value, value);
    assert.strictEqual(token.columns[1].value, value);
    assert.strictEqual(token.columns[2].value, null);
    assert.strictEqual(token.columns[3].value, value);
    assert.strictEqual(token.columns[4].value, value);
    assert.strictEqual(token.columns[5].value, valueLarge);
  });

  it('should write varchar without code page', () => {
    const colMetadata = [
      {
        type: dataTypeByName.VarChar,
        collation: {
          codepage: undefined
        }
      }
    ];
    const value = 'abcde';

    const buffer = new WritableTrackingBuffer(0, 'ascii');
    buffer.writeUInt8(0xd1);
    buffer.writeUsVarchar(value);
    // console.log(buffer.data)

    const parser = new Parser({ token() { } }, options);
    parser.colMetadata = colMetadata;
    parser.write(buffer.data);
    const token = parser.read();
    // console.log(token)

    assert.strictEqual(token.columns.length, 1);
    assert.strictEqual(token.columns[0].value, value);
    assert.strictEqual(token.columns[0].metadata, colMetadata[0]);
  });

  it('should write varchar with code page', () => {
    const colMetadata = [
      {
        type: dataTypeByName.VarChar,
        collation: {
          codepage: 'WINDOWS-1252'
        }
      }
    ];
    const value = 'abcdé';

    const buffer = new WritableTrackingBuffer(0, 'ascii');
    buffer.writeUInt8(0xd1);
    buffer.writeUsVarchar(value);
    // console.log(buffer.data)

    const parser = new Parser({ token() { } }, options);
    parser.colMetadata = colMetadata;
    parser.write(buffer.data);
    const token = parser.read();
    // console.log(token)

    assert.strictEqual(token.columns.length, 1);
    assert.strictEqual(token.columns[0].value, value);
    assert.strictEqual(token.columns[0].metadata, colMetadata[0]);
  });

  it('should write nvarchar', () => {
    const colMetadata = [{ type: dataTypeByName.NVarChar }];
    const value = 'abc';

    const buffer = new WritableTrackingBuffer(0, 'ucs2');
    buffer.writeUInt8(0xd1);
    buffer.writeUInt16LE(value.length * 2);
    buffer.writeString(value);
    // console.log(buffer.data)

    const parser = new Parser({ token() { } }, options);
    parser.colMetadata = colMetadata;
    parser.write(buffer.data);
    const token = parser.read();
    // console.log(token)

    assert.strictEqual(token.columns.length, 1);
    assert.strictEqual(token.columns[0].value, value);
    assert.strictEqual(token.columns[0].metadata, colMetadata[0]);
  });

  it('should write varBinary', () => {
    const colMetadata = [{ type: dataTypeByName.VarBinary }];
    const value = Buffer.from([0x12, 0x34]);

    const buffer = new WritableTrackingBuffer(0, 'ucs2');
    buffer.writeUInt8(0xd1);
    buffer.writeUInt16LE(value.length);
    buffer.writeBuffer(Buffer.from(value));
    // console.log(buffer.data)

    const parser = new Parser({ token() { } }, options);
    parser.colMetadata = colMetadata;
    parser.write(buffer.data);
    const token = parser.read();
    // console.log(token)

    assert.strictEqual(token.columns.length, 1);
    assert.deepEqual(token.columns[0].value, value);
    assert.strictEqual(token.columns[0].metadata, colMetadata[0]);
  });

  it('should write binary', () => {
    const colMetadata = [{ type: dataTypeByName.Binary }];
    const value = Buffer.from([0x12, 0x34]);

    const buffer = new WritableTrackingBuffer(0, 'ucs2');
    buffer.writeUInt8(0xd1);
    buffer.writeUInt16LE(value.length);
    buffer.writeBuffer(Buffer.from(value));
    // console.log(buffer.data)

    const parser = new Parser({ token() { } }, options);
    parser.colMetadata = colMetadata;
    parser.write(buffer.data);
    const token = parser.read();
    // console.log(token)

    assert.strictEqual(token.columns.length, 1);
    assert.deepEqual(token.columns[0].value, value);
    assert.strictEqual(token.columns[0].metadata, colMetadata[0]);
  });

  it('should write varcharMaxNull', () => {
    const colMetadata = [
      {
        type: dataTypeByName.VarChar,
        dataLength: 65535,
        collation: {
          codepage: undefined
        }
      }
    ];

    const buffer = new WritableTrackingBuffer(0, 'ascii');
    buffer.writeUInt8(0xd1);
    buffer.writeBuffer(
      Buffer.from([0xff, 0xff, 0xff, 0xff, 0xff, 0xff, 0xff, 0xff])
    );
    // console.log(buffer.data)

    const parser = new Parser({ token() { } }, options);
    parser.colMetadata = colMetadata;
    parser.write(buffer.data);
    const token = parser.read();
    // console.log(token)

    assert.strictEqual(token.columns.length, 1);
    assert.strictEqual(token.columns[0].value, null);
    assert.strictEqual(token.columns[0].metadata, colMetadata[0]);
  });

  it('should write varcharMaxUnkownLength', () => {
    const colMetadata = [
      {
        type: dataTypeByName.VarChar,
        dataLength: 65535,
        collation: {
          codepage: undefined
        }
      }
    ];
    const value = 'abcdef';

    const buffer = new WritableTrackingBuffer(0, 'ascii');
    buffer.writeUInt8(0xd1);
    buffer.writeBuffer(
      Buffer.from([0xfe, 0xff, 0xff, 0xff, 0xff, 0xff, 0xff, 0xff])
    );
    buffer.writeUInt32LE(3);
    buffer.writeString(value.slice(0, 3));
    buffer.writeUInt32LE(3);
    buffer.writeString(value.slice(3, 6));
    buffer.writeUInt32LE(0);
    // console.log(buffer.data)

    const parser = new Parser({ token() { } }, options);
    parser.colMetadata = colMetadata;
    parser.write(buffer.data);
    const token = parser.read();
    // console.log(token)

    assert.strictEqual(token.columns.length, 1);
    assert.strictEqual(token.columns[0].value, value);
    assert.strictEqual(token.columns[0].metadata, colMetadata[0]);
  });

  it('should write varcharMaxKnownLength', () => {
    const colMetadata = [
      {
        type: dataTypeByName.VarChar,
        dataLength: 65535,
        collation: {
          codepage: undefined
        }
      }
    ];
    const value = 'abcdef';

    const buffer = new WritableTrackingBuffer(0, 'ascii');
    buffer.writeUInt8(0xd1);
    buffer.writeUInt64LE(value.length);
    buffer.writeUInt32LE(3);
    buffer.writeString(value.slice(0, 3));
    buffer.writeUInt32LE(3);
    buffer.writeString(value.slice(3, 6));
    buffer.writeUInt32LE(0);
    // console.log(buffer.data)

    const parser = new Parser({ token() { } }, options);
    parser.colMetadata = colMetadata;
    parser.write(buffer.data);
    const token = parser.read();
    // console.log(token)

    assert.strictEqual(token.columns.length, 1);
    assert.strictEqual(token.columns[0].value, value);
    assert.strictEqual(token.columns[0].metadata, colMetadata[0]);
  });

  it('should write varcharmaxWithCodePage', () => {
    const colMetadata = [
      {
        type: dataTypeByName.VarChar,
        dataLength: 65535,
        collation: {
          codepage: 'WINDOWS-1252'
        }
      }
    ];
    const value = 'abcdéf';

    const buffer = new WritableTrackingBuffer(0, 'ascii');
    buffer.writeUInt8(0xd1);
    buffer.writeUInt64LE(value.length);
    buffer.writeUInt32LE(3);
    buffer.writeString(value.slice(0, 3));
    buffer.writeUInt32LE(3);
    buffer.writeString(value.slice(3, 6));
    buffer.writeUInt32LE(0);
    // console.log(buffer.data)

    const parser = new Parser({ token() { } }, options);
    parser.colMetadata = colMetadata;
    parser.write(buffer.data);
    const token = parser.read();
    // console.log(token)

    assert.strictEqual(token.columns.length, 1);
    assert.strictEqual(token.columns[0].value, value);
    assert.strictEqual(token.columns[0].metadata, colMetadata[0]);
  });

  it('should write varcharMaxKnownLengthWrong', () => {
    const colMetadata = [
      {
        type: dataTypeByName.VarChar,
        dataLength: 65535
      }
    ];
    const value = 'abcdef';

    const buffer = new WritableTrackingBuffer(0, 'ascii');
    buffer.writeUInt8(0xd1);
    buffer.writeUInt64LE(value.length + 1);
    buffer.writeUInt32LE(3);
    buffer.writeString(value.slice(0, 3));
    buffer.writeUInt32LE(3);
    buffer.writeString(value.slice(3, 6));
    buffer.writeUInt32LE(0);
    // console.log(buffer.data)

    try {
      const parser = new Parser({ token() { } }, options);
      parser.colMetadata = colMetadata;
      parser.write(buffer.data);
      parser.read();
      assert.isOk(false);
    } catch {
      // ???
    }
  });

  it('should write varBinaryMaxNull', () => {
    const colMetadata = [
      {
        type: dataTypeByName.VarBinary,
        dataLength: 65535
      }
    ];

    const buffer = new WritableTrackingBuffer(0, 'ucs2');
    buffer.writeUInt8(0xd1);
    buffer.writeBuffer(
      Buffer.from([0xff, 0xff, 0xff, 0xff, 0xff, 0xff, 0xff, 0xff])
    );
    // console.log(buffer.data)

    const parser = new Parser({ token() { } }, options);
    parser.colMetadata = colMetadata;
    parser.write(buffer.data);
    const token = parser.read();
    // console.log(token)

    assert.strictEqual(token.columns.length, 1);
    assert.strictEqual(token.columns[0].value, null);
    assert.strictEqual(token.columns[0].metadata, colMetadata[0]);
  });

  it('should write varBinaryMaxUnknownLength', () => {
    const colMetadata = [
      {
        type: dataTypeByName.VarBinary,
        dataLength: 65535
      }
    ];
    const value = Buffer.from([0x12, 0x34, 0x56, 0x78]);

    const buffer = new WritableTrackingBuffer(0, 'ucs2');
    buffer.writeUInt8(0xd1);
    buffer.writeBuffer(
      Buffer.from([0xfe, 0xff, 0xff, 0xff, 0xff, 0xff, 0xff, 0xff])
    );
    buffer.writeUInt32LE(2);
    buffer.writeBuffer(Buffer.from(value.slice(0, 2)));
    buffer.writeUInt32LE(2);
    buffer.writeBuffer(Buffer.from(value.slice(2, 4)));
    buffer.writeUInt32LE(0);
    // console.log(buffer.data)

    const parser = new Parser({ token() { } }, options);
    parser.colMetadata = colMetadata;
    parser.write(buffer.data);
    const token = parser.read();
    // console.log(token)

    assert.strictEqual(token.columns.length, 1);
    assert.deepEqual(token.columns[0].value, value);
    assert.strictEqual(token.columns[0].metadata, colMetadata[0]);
  });

  it('should write intN', () => {
<<<<<<< HEAD
    const colMetaData = [
      { type: IntN, dataLength: 8 },
      { type: IntN, dataLength: 8 },
      { type: IntN, dataLength: 8 },
      { type: IntN, dataLength: 8 },
      { type: IntN, dataLength: 8 },
      { type: IntN, dataLength: 8 },
      { type: IntN, dataLength: 8 },
      { type: IntN, dataLength: 8 },
      { type: IntN, dataLength: 8 },
      { type: IntN, dataLength: 8 },
      { type: IntN, dataLength: 8 },
      { type: IntN, dataLength: 8 }
=======
    const colMetadata = [
      { type: IntN },
      { type: IntN },
      { type: IntN },
      { type: IntN },
      { type: IntN },
      { type: IntN },
      { type: IntN },
      { type: IntN },
      { type: IntN },
      { type: IntN },
      { type: IntN },
      { type: IntN }
>>>>>>> b27fbe29
    ];

    const buffer = new WritableTrackingBuffer(0, 'ucs2');
    buffer.writeUInt8(0xd1);
    buffer.writeBuffer(
      Buffer.from([
        0,
        8, 0, 0, 0, 0, 0, 0, 0, 0,
        8, 1, 0, 0, 0, 0, 0, 0, 0,
        8, 255, 255, 255, 255, 255, 255, 255, 255,
        8, 2, 0, 0, 0, 0, 0, 0, 0,
        8, 254, 255, 255, 255, 255, 255, 255, 255,
        8, 255, 255, 255, 255, 255, 255, 255, 127,
        8, 0, 0, 0, 0, 0, 0, 0, 128,
        8, 10, 0, 0, 0, 0, 0, 0, 0,
        8, 100, 0, 0, 0, 0, 0, 0, 0,
        8, 232, 3, 0, 0, 0, 0, 0, 0,
        8, 16, 39, 0, 0, 0, 0, 0, 0
      ])
    );
    // console.log(buffer.data)

    const parser = new Parser({ token() { } }, options);
    parser.colMetadata = colMetadata;
    parser.write(buffer.data);
    const token = parser.read();
    // console.log(token)

    assert.strictEqual(token.columns.length, 12);
    assert.strictEqual(token.columns[0].value, null);
    assert.strictEqual('0', token.columns[1].value);
    assert.strictEqual('1', token.columns[2].value);
    assert.strictEqual('-1', token.columns[3].value);
    assert.strictEqual('2', token.columns[4].value);
    assert.strictEqual('-2', token.columns[5].value);
    assert.strictEqual('9223372036854775807', token.columns[6].value);
    assert.strictEqual('-9223372036854775808', token.columns[7].value);
    assert.strictEqual('10', token.columns[8].value);
    assert.strictEqual('100', token.columns[9].value);
    assert.strictEqual('1000', token.columns[10].value);
    assert.strictEqual('10000', token.columns[11].value);
  });

  it('parsing a UniqueIdentifier value when `lowerCaseGuids` option is `false`', () => {
    const colMetadata = [
      { type: dataTypeByName.UniqueIdentifier },
      { type: dataTypeByName.UniqueIdentifier }
    ];

    const buffer = new WritableTrackingBuffer(0, 'ucs2');
    buffer.writeUInt8(0xd1);
    buffer.writeBuffer(
      Buffer.from([
        0,
        16,
        0x01,
        0x23,
        0x45,
        0x67,
        0x89,
        0xab,
        0xcd,
        0xef,
        0x01,
        0x23,
        0x45,
        0x67,
        0x89,
        0xab,
        0xcd,
        0xef
      ])
    );
    // console.log(buffer.data)

    const parser = new Parser({ token() {} }, Object.assign({ lowerCaseGuids: false }, options));
    parser.colMetadata = colMetadata;
    parser.write(buffer.data);
    var token = parser.read();
    // console.log(token)

    assert.strictEqual(token.columns.length, 2);
    assert.strictEqual(token.columns[0].value, null);
    assert.deepEqual(
      '67452301-AB89-EFCD-0123-456789ABCDEF',
      token.columns[1].value
    );
  });

  it('parsing a UniqueIdentifier value when `lowerCaseGuids` option is `true`', () => {
    var colMetadata = [
      { type: dataTypeByName.UniqueIdentifier },
      { type: dataTypeByName.UniqueIdentifier }
    ];

    var buffer = new WritableTrackingBuffer(0, 'ucs2');
    buffer.writeUInt8(0xd1);
    buffer.writeBuffer(
      Buffer.from([
        0,
        16,
        0x01,
        0x23,
        0x45,
        0x67,
        0x89,
        0xab,
        0xcd,
        0xef,
        0x01,
        0x23,
        0x45,
        0x67,
        0x89,
        0xab,
        0xcd,
        0xef
      ])
    );
    // console.log(buffer.data)
    const parser = new Parser({ token() {} }, Object.assign({ lowerCaseGuids: true }, options));
    parser.colMetadata = colMetadata;
    parser.write(buffer.data);
    const token = parser.read();
    // console.log(token)

    assert.strictEqual(token.columns.length, 2);
    assert.strictEqual(token.columns[0].value, null);
    assert.deepEqual(
      '67452301-ab89-efcd-0123-456789abcdef',
      token.columns[1].value
    );
  });

  it('should write floatN', () => {
<<<<<<< HEAD
    const colMetaData = [
      { type: FloatN, dataLength: 8 },
      { type: FloatN, dataLength: 8 },
      { type: FloatN, dataLength: 8 }
=======
    const colMetadata = [
      { type: FloatN },
      { type: FloatN },
      { type: FloatN }
>>>>>>> b27fbe29
    ];

    const buffer = new WritableTrackingBuffer(0, 'ucs2');
    buffer.writeUInt8(0xd1);
    buffer.writeBuffer(
      Buffer.from([
        0,
        4,
        0x00,
        0x00,
        0x18,
        0x41,
        8,
        0x00,
        0x00,
        0x00,
        0x00,
        0x00,
        0x00,
        0x23,
        0x40
      ])
    );
    // console.log(buffer.data)

    const parser = new Parser({ token() { } }, options);
    parser.colMetadata = colMetadata;
    parser.write(buffer.data);
    const token = parser.read();
    // console.log(token)

    assert.strictEqual(token.columns.length, 3);
    assert.strictEqual(token.columns[0].value, null);
    assert.strictEqual(9.5, token.columns[1].value);
    assert.strictEqual(9.5, token.columns[2].value);
  });

  it('should write datetime', () => {
    const colMetadata = [{ type: dataTypeByName.DateTime }];

    const days = 2; // 3rd January 1900
    const threeHundredthsOfSecond = 45 * 300; // 45 seconds

    const buffer = new WritableTrackingBuffer(0, 'ucs2');
    buffer.writeUInt8(0xd1);

    buffer.writeInt32LE(days);
    buffer.writeUInt32LE(threeHundredthsOfSecond);
    // console.log(buffer)

    let parser = new Parser({ token() { } }, { useUTC: false });
    parser.colMetadata = colMetadata;
    parser.write(buffer.data);
    let token = parser.read();
    // console.log(token)

    assert.strictEqual(token.columns.length, 1);
    assert.strictEqual(
      token.columns[0].value.getTime(),
      new Date('January 3, 1900 00:00:45').getTime()
    );

    parser = new Parser({ token() { } }, { useUTC: true });
    parser.colMetadata = colMetadata;
    parser.write(buffer.data);
    token = parser.read();
    // console.log(token)

    assert.strictEqual(token.columns.length, 1);
    assert.strictEqual(
      token.columns[0].value.getTime(),
      new Date('January 3, 1900 00:00:45 GMT').getTime()
    );
  });

  it('should write datetimeN', () => {
<<<<<<< HEAD
    const colMetaData = [{ type: DateTimeN, dataLength: 8 }];
=======
    const colMetadata = [{ type: DateTimeN }];
>>>>>>> b27fbe29

    const buffer = new WritableTrackingBuffer(0, 'ucs2');
    buffer.writeUInt8(0xd1);

    buffer.writeUInt8(0);
    // console.log(buffer)

    const parser = new Parser({ token() { } }, options);
    parser.colMetadata = colMetadata;
    parser.write(buffer.data);
    const token = parser.read();
    // console.log(token)

    assert.strictEqual(token.columns.length, 1);
    assert.strictEqual(token.columns[0].value, null);
  });

  it('should write numeric4Bytes', () => {
    const colMetadata = [
      {
        type: NumericN,
        dataLength: 17,
        precision: 3,
        scale: 1
      }
    ];

    const value = 9.3;

    const buffer = new WritableTrackingBuffer(0, 'ucs2');
    buffer.writeUInt8(0xd1);

    buffer.writeUInt8(1 + 4);
    buffer.writeUInt8(1); // positive
    buffer.writeUInt32LE(93);
    // console.log(buffer)

    const parser = new Parser({ token() { } }, options);
    parser.colMetadata = colMetadata;
    parser.write(buffer.data);
    const token = parser.read();
    // console.log(token)

    assert.strictEqual(token.columns.length, 1);
    assert.strictEqual(token.columns[0].value, value);
  });

  it('should write numeric4BytesNegative', () => {
    const colMetadata = [
      {
        type: NumericN,
        dataLength: 17,
        precision: 3,
        scale: 1
      }
    ];

    const value = -9.3;

    const buffer = new WritableTrackingBuffer(0, 'ucs2');
    buffer.writeUInt8(0xd1);

    buffer.writeUInt8(1 + 4);
    buffer.writeUInt8(0); // negative
    buffer.writeUInt32LE(93);
    // console.log(buffer)

    const parser = new Parser({ token() { } }, options);
    parser.colMetadata = colMetadata;
    parser.write(buffer.data);
    const token = parser.read();
    // console.log(token)

    assert.strictEqual(token.columns.length, 1);
    assert.strictEqual(token.columns[0].value, value);
  });

  it('should write numeric8Bytes', () => {
    const colMetadata = [
      {
        type: NumericN,
        dataLength: 17,
        precision: 13,
        scale: 1
      }
    ];

    const value = (0x100000000 + 93) / 10;

    const buffer = new WritableTrackingBuffer(0, 'ucs2');
    buffer.writeUInt8(0xd1);

    buffer.writeUInt8(1 + 8);
    buffer.writeUInt8(1); // positive
    buffer.writeUInt32LE(93);
    buffer.writeUInt32LE(1);
    // console.log(buffer)

    const parser = new Parser({ token() { } }, options);
    parser.colMetadata = colMetadata;
    parser.write(buffer.data);
    const token = parser.read();
    // console.log(token)

    assert.strictEqual(token.columns.length, 1);
    assert.strictEqual(token.columns[0].value, value);
  });

  it('should write numeric12Bytes', () => {
    const colMetadata = [
      {
        type: NumericN,
        dataLength: 17,
        precision: 23,
        scale: 1
      }
    ];

    const value = (0x100000000 * 0x100000000 + 0x200000000 + 93) / 10;

    const buffer = new WritableTrackingBuffer(0, 'ucs2');
    buffer.writeUInt8(0xd1);

    buffer.writeUInt8(1 + 12);
    buffer.writeUInt8(1); // positive
    buffer.writeUInt32LE(93);
    buffer.writeUInt32LE(2);
    buffer.writeUInt32LE(1);
    // console.log(buffer)

    const parser = new Parser({ token() { } }, options);
    parser.colMetadata = colMetadata;
    parser.write(buffer.data);
    const token = parser.read();
    // console.log(token)

    assert.strictEqual(token.columns.length, 1);
    assert.strictEqual(token.columns[0].value, value);
  });

  it('should write numeric16Bytes', () => {
    const colMetadata = [
      {
        type: NumericN,
        dataLength: 17,
        precision: 33,
        scale: 1
      }
    ];

    const value =
      (0x100000000 * 0x100000000 * 0x100000000 +
        0x200000000 * 0x100000000 +
        0x300000000 +
        93) /
      10;

    const buffer = new WritableTrackingBuffer(0, 'ucs2');
    buffer.writeUInt8(0xd1);

    buffer.writeUInt8(1 + 16);
    buffer.writeUInt8(1); // positive
    buffer.writeUInt32LE(93);
    buffer.writeUInt32LE(3);
    buffer.writeUInt32LE(2);
    buffer.writeUInt32LE(1);
    // console.log(buffer)

    const parser = new Parser({ token() { } }, options);
    parser.colMetadata = colMetadata;
    parser.write(buffer.data);
    const token = parser.read();
    // console.log(token)

    assert.strictEqual(token.columns.length, 1);
    assert.strictEqual(token.columns[0].value, value);
  });

  it('should write numericNull', () => {
    const colMetadata = [
      {
        type: NumericN,
        dataLength: 17,
        precision: 3,
        scale: 1
      }
    ];

    const buffer = new WritableTrackingBuffer(0, 'ucs2');
    buffer.writeUInt8(0xd1);

    buffer.writeUInt8(0);
    // console.log(buffer)

    const parser = new Parser({ token() { } }, options);
    parser.colMetadata = colMetadata;
    parser.write(buffer.data);
    const token = parser.read();
    // console.log(token)

    assert.strictEqual(token.columns.length, 1);
    assert.strictEqual(token.columns[0].value, null);
  });
});<|MERGE_RESOLUTION|>--- conflicted
+++ resolved
@@ -477,8 +477,7 @@
   });
 
   it('should write intN', () => {
-<<<<<<< HEAD
-    const colMetaData = [
+    const colMetadata = [
       { type: IntN, dataLength: 8 },
       { type: IntN, dataLength: 8 },
       { type: IntN, dataLength: 8 },
@@ -491,21 +490,6 @@
       { type: IntN, dataLength: 8 },
       { type: IntN, dataLength: 8 },
       { type: IntN, dataLength: 8 }
-=======
-    const colMetadata = [
-      { type: IntN },
-      { type: IntN },
-      { type: IntN },
-      { type: IntN },
-      { type: IntN },
-      { type: IntN },
-      { type: IntN },
-      { type: IntN },
-      { type: IntN },
-      { type: IntN },
-      { type: IntN },
-      { type: IntN }
->>>>>>> b27fbe29
     ];
 
     const buffer = new WritableTrackingBuffer(0, 'ucs2');
@@ -641,17 +625,10 @@
   });
 
   it('should write floatN', () => {
-<<<<<<< HEAD
-    const colMetaData = [
+    const colMetadata = [
       { type: FloatN, dataLength: 8 },
       { type: FloatN, dataLength: 8 },
       { type: FloatN, dataLength: 8 }
-=======
-    const colMetadata = [
-      { type: FloatN },
-      { type: FloatN },
-      { type: FloatN }
->>>>>>> b27fbe29
     ];
 
     const buffer = new WritableTrackingBuffer(0, 'ucs2');
@@ -728,11 +705,7 @@
   });
 
   it('should write datetimeN', () => {
-<<<<<<< HEAD
-    const colMetaData = [{ type: DateTimeN, dataLength: 8 }];
-=======
-    const colMetadata = [{ type: DateTimeN }];
->>>>>>> b27fbe29
+    const colMetadata = [{ type: DateTimeN, dataLength: 8 }];
 
     const buffer = new WritableTrackingBuffer(0, 'ucs2');
     buffer.writeUInt8(0xd1);
